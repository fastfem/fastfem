[build-system]
requires = ["hatchling==1.26.3"]
build-backend = "hatchling.build"

[tool.hatch.build.targets.sdist]
# In the sdist, what do we want to exclude?
exclude = [".github/", ".devcontainer/"]

[tool.hatch.build.targets.wheel]
# In wheel, what do we want to include and exclude?
packages = ["fastfem"]

[tool.hatch.version]
path = "fastfem/__init__.py"

[project]
dependencies = [
<<<<<<< HEAD
    "jax==0.4.35",
    "numpy==2.2.4",
=======
    "jax==0.5.3",
    "numpy==2.2.0",
>>>>>>> f776759c
    "matplotlib==3.9.3",
    "gmsh==4.13.1",
    "pyvista[all]==0.44.2",
]
authors = [
    { name = 'Sina Atalay', email = 'dev@atalay.biz' },
    { name = "Kentaro Hanson" },
    { name = "Sacha Escudier" },
]
name = 'fastfem'
description = 'A Python package for solving PDEs with the finite element method and automatic differentiation'
license = "Apache-2.0"
readme = "README.md"
requires-python = '>=3.12,<3.13'
classifiers = [
    "Intended Audience :: Science/Research",
    "Intended Audience :: Education",
    "Programming Language :: Python :: 3.12",
    # "Programming Language :: Python :: 3.13",
    "License :: OSI Approved :: Apache Software License",
    "Operating System :: OS Independent",
] # Go to https://pypi.org/classifiers/ to see all classifiers
dynamic = ["version"]

[project.urls]
Source = 'https://github.com/fastfem/fastfem'
Documentation = 'https://fastfem.com/'
Changelog = 'https://fastfem.com/changelog'

# ======================================================================================
# Virtual Environments Below ===========================================================
# ======================================================================================

[tool.hatch.envs.default]
installer = "uv"
python = "3.12"
# Dependencies to be installed in the `default` virtual environment.
dependencies = [
    "ruff",       # to lint the code
    "black",      # to format the code
    "ipython",    # for ipython shell
    "pyright",    # to check the types
    "pytest",     # to run the tests
    "coverage",   # to measure the test coverage
    "pre-commit", # to run the pre-commit hooks
]
path = ".venv"
[tool.hatch.envs.default.scripts]
# Format all the code with `black`:
format = "ruff check --fix && black fastfem tests" # hatch run format
# Lint the code with `ruff`:
lint = "ruff check fastfem" # hatch run lint
# lint = "ruff check fastfem tests" # hatch run lint
# Check types with `pyright`:
check-types = "pyright fastfem" # hatch run check-types
# Run the pre-commit hooks:
precommit = "pre-commit run --files fastfem/**" # hatch run pre-commit
# Run the tests:
test = "pytest" # hatch run tests
# Run the tests and generate the coverage report as HTML:
test-and-report = "coverage run -m pytest --verbose && coverage report && coverage html --show-contexts" # hatch run tests-and-coverage


[tool.hatch.envs.docs]
installer = "uv"
python = "3.12"
# Dependencies to be installed in the `docs` virtual environment.
dependencies = [
    "mkdocs-material==9.5.39",     # docs engine and theme
    "mkdocstrings-python==1.11.1", # to build reference documentation from docstrings
    "mkdocs-macros-plugin==1.2.0", # to be able to have dynamic content in the documentation
    "mkdocs-caption==1.2.0",       # for captions and cross-references
    "mkdocs-bibtex==2.16.2",       # for citations with BibTeX
]
path = ".venv-docs"
[tool.hatch.envs.docs.scripts]
# Build the documentation with `mkdocs`:
build = "mkdocs build --clean --strict" # hatch run docs:build
# Start the development server for the documentation with `mkdocs`:
serve = "mkdocs serve" # hatch run docs:serve

# ======================================================================================
# Virtual Environments Above ===========================================================
# ======================================================================================

[tool.ruff]
output-format = "github"
line-length = 88
exclude = [
    "report/**"
]

[tool.ruff.format]
docstring-code-format = true

[tool.ruff.lint]
extend-select = [
    "B",   # flake8-bugbear
    "I",   # isort
    "ARG", # flake8-unused-arguments
    "C4",  # flake8-comprehensions
    "EM",  # flake8-errmsg
    "ICN", # flake8-import-conventions
    "ISC", # flake8-implicit-str-concat
    "G",   # flake8-logging-format
    "PGH", # pygrep-hooks
    "PIE", # flake8-pie
    "PL",  # pylint
    "PT",  # flake8-pytest-style
    "PTH", # flake8-use-pathlib
    "RET", # flake8-return
    "RUF", # Ruff-specific
    "SIM", # flake8-simplify
    "T20", # flake8-print
    "UP",  # pyupgrade
    "YTT", # flake8-2020
    "EXE", # flake8-executable
    "NPY", # NumPy specific rules
    "PD",  # pandas-vet
]
ignore = [
    "PLR",    # Design related pylint codes
    "ISC001", # Conflicts with formatter
    "UP007",  # Allow `Optional` type
    "PGH003", # Allow type: ignore comments
    "C417",   # Causes errors
]
flake8-unused-arguments.ignore-variadic-names = true

[tool.black]
line-length = 88 # maximum line length
preview = true # to allow enable-unstable-feature
enable-unstable-feature = [
    "string_processing",
] # to break strings into multiple lines

[tool.pyright]
# No options are needed for `pyright` for now.

[tool.coverage.run]
source = ['fastfem'] # The source to measure during execution

# Use relative paths instead of absolute paths, this is useful for combining coverage
# reports from different OSes:
relative_files = true

[tool.coverage.report]
# Don't include these lines in the coverage report:
exclude_lines = [
    "if __name__ == .__main__.:",
    "return __all__",
    "raise NotImplementedError",
]

[tool.pytest.ini_options]
addopts = [
    "-ra",              # Show extra test summary info for all tests
    "--strict-markers", # Don't allow unknown markers
    "--strict-config",  # Always fail if there are unknown configuration options
]
testpaths = ["tests"]<|MERGE_RESOLUTION|>--- conflicted
+++ resolved
@@ -15,13 +15,8 @@
 
 [project]
 dependencies = [
-<<<<<<< HEAD
-    "jax==0.4.35",
+    "jax==0.5.3",
     "numpy==2.2.4",
-=======
-    "jax==0.5.3",
-    "numpy==2.2.0",
->>>>>>> f776759c
     "matplotlib==3.9.3",
     "gmsh==4.13.1",
     "pyvista[all]==0.44.2",
