# Every modern Python package today has a `pyproject.toml` file. It is a Python
# standard. `pyproject.toml` file contains all the metadata about the package. It also
# includes the dependencies and required information for building the package. For more
# details, see https://pip.pypa.io/en/stable/reference/build-system/pyproject-toml/.

[build-system]
# If a code needs to be distributed, it might need to be compiled, or it might need to
# be bundled with other files. This process of making a code ready for distribution is
# called building.

# Python packages need to be built too, even though they are not compiled (mostly). At
# the end of the building process, a source distribution package (sdist) and a built
# distribution package (in Wheel format) are created.
# See https://packaging.python.org/en/latest/tutorials/packaging-projects/ for details.
# Built Distribution:
# https://packaging.python.org/en/latest/glossary/#term-Built-Distribution
# Source Distribution:
# https://packaging.python.org/en/latest/glossary/#term-Source-Distribution-or-sdist

# To build this package, we need to specify which build package we want to use. There
# are many build packages like `setuptools`, `flit`, `poetry`, `hatchling`, etc. We will
# use `hatchling`.
requires = [
    "hatchling==1.26.3",
] # List of packages that are needed to build the package

# Python has a standard object format called build-backend object. Python standard asks
# this object to have some specific methods that do a specific job. For example, it
# should have a method called `build_wheel` that builds a wheel file. We use hatchling
# to build the pockage, and hatchling's build-backend object is `hatchling.build`.
# See https://peps.python.org/pep-0517/
build-backend = "hatchling.build"

[tool.hatch.build.targets.sdist]
# In the sdist, what do we want to exclude? 
exclude = [".github/", ".devcontainer/"]

[tool.hatch.build.targets.wheel]
# In wheel, what do we want to include and exclude?
packages = ["fastfem"]

[tool.hatch.version]
# We will use hatchling to generate the version number. It will go to the `path` below
# and get the version number from there.
# See https://hatch.pypa.io/latest/version/
path = "fastfem/__init__.py"

[project]
# Under the `project` section, we specify the metadata about the package.
authors = [
    { name = 'Sina Atalay', email = 'dev@atalay.biz' },
    { name = "Kentaro Hanson", email = "example@example.com" },
    { name = "Sacha Escudier", email = "example@example.com" },
]
name = 'fastfem'
description = 'A Python package for solving PDEs with the finite element method and automatic differentiation.'
license = "Apache-2.0"
readme = "README.md"
requires-python = '>=3.12'
# The package depends on the packages below. They will be installed automatically when
# the package is installed by users.
<<<<<<< HEAD
dependencies = ["jax==0.4.35", "matplotlib==3.9.3"]
=======
dependencies = ["jax==0.4.35", "matplotlib==3.9.2", "gmsh==4.13.1"]
>>>>>>> a10fda62
classifiers = [
    "Intended Audience :: Science/Research",
    "Intended Audience :: Education",
    "Programming Language :: Python :: 3.12",
    "Programming Language :: Python :: 3.13",
    "License :: OSI Approved :: Apache Software License",
    "Operating System :: OS Independent",
] # Go to https://pypi.org/classifiers/ to see all classifiers
dynamic = [
    "version",
] # This is required for dynamic versioning, see https://hatch.pypa.io/latest/version/   

[project.urls]
# Here, we can specify the URLs related to the package. They will be listed under the
# "Project links" section in PyPI. See https://pypi.org/project/fastfem
Source = 'https://github.com/sinaatalay/fastfem'
Documentation = 'https://sinatay.github.io/fastfem/'
Changelog = 'https://sinatay.github.io/fastfem/changelog'

# ======================================================================================
# Virtual Environments Below ===========================================================
# ======================================================================================

# The package depends on other packages, which are listed under the `project` section as
# `dependencies`. However, for the development of the package, we need some other
# packages too (like `black`, `ruff`, `mkdocs`, etc.). We need these packages in our
# virtual environments and we handle the environments with `hatchling`.

# There will be three virtual environments: `default`, `docs`, and `test`.

# `default` is the default virtual environment needed for developing the package.
# `docs` is the virtual environment needed to build the documentation.
# `tests` is the virtual environment needed to run the tests of the package.

[tool.hatch.envs.default]
# Dependencies to be installed in the `default` virtual environment.
dependencies = [
    "ruff",     # to lint the code
    "black",    # to format the code
    "ipython",  # for ipython shell
    "isort",    # to sort the imports  
    "pyright",  # to check the types
    "pytest",   # to run the tests
    "coverage", # to measure the test coverage
]
path = ".venv"
[tool.hatch.envs.default.scripts]
# Hatch allows us to define scripts that can be run in the activated virtual environment
# with `hatch run ENV_NAME:SCRIPT_NAME`.
# Format all the code with `black`:
format = "black fastfem && black tests" # hatch run format
# Lint the code with `ruff`:
lint = "ruff check fastfem && ruff check tests" # hatch run lint
# Sort the imports with `isort`:
sort = "isort fastfem && isort tests" # hatch run sort
# Check types with `pyright`:
check-types = "pyright fastfem && pyright tests" # hatch run check-types
# Run the tests:
tests = "pytest" # hatch run tests 
# Run the tests and generate the coverage report as HTML:
tests-and-coverage = "coverage run -m pytest && coverage report && coverage html --show-contexts" # hatch run tests-and-coverage


[tool.hatch.envs.docs]
# Dependencies to be installed in the `docs` virtual environment.
dependencies = [
    "mkdocs-material==9.5.39",     # docs engine and theme
    "mkdocstrings-python==1.11.1", # to build reference documentation from docstrings
    "mkdocs-macros-plugin==1.2.0", # to be able to have dynamic content in the documentation
    "mkdocs-caption==1.2.0",       # for captions and cross-references
    "mkdocs-bibtex==2.16.2",       # for citations with BibTeX
]
path = ".venv-docs"
[tool.hatch.envs.docs.scripts]
# Build the documentation with `mkdocs`:
build = "mkdocs build --clean --strict" # hatch run docs:build
# Start the development server for the documentation with `mkdocs`:
serve = "mkdocs serve" # hatch run docs:serve

# ======================================================================================
# Virtual Environments Above ===========================================================
# ======================================================================================

# The package uses different tools to check the code quality, format the code, build the
# documentation, build the package, etc. We can specify the settings for these tools in
# `pyproject.toml` file under `[tool.name_of_the_tool]` so that new contributors can use
# these tools easily. Generally, popular IDEs grab these settings from `pyproject.toml`
# file automatically.

[tool.ruff]
output-format = "github"

[tool.black]
line-length = 88 # maximum line length
preview = true # to allow enable-unstable-feature
enable-unstable-feature = [
    "string_processing",
] # to break strings into multiple lines

[tool.isort]
profile = "black"

[tool.pyright]
# No options are needed for `pyright` for now.

[tool.coverage.run]
source = ['fastfem'] # The source to measure during execution

# Use relative paths instead of absolute paths, this is useful for combining coverage
# reports from different OSes:
relative_files = true

[tool.coverage.report]
# Don't include these lines in the coverage report:
exclude_lines = ["if __name__ == .__main__.:", "return __all__", "raise NotImplementedError"]


[tool.pytest.ini_options]
addopts = [
    "-ra",              # Show extra test summary info for all tests
    "--strict-markers", # Don't allow unknown markers
    "--strict-config",  # Always fail if there are unknown configuration options
]
testpaths = ["tests"]<|MERGE_RESOLUTION|>--- conflicted
+++ resolved
@@ -59,11 +59,7 @@
 requires-python = '>=3.12'
 # The package depends on the packages below. They will be installed automatically when
 # the package is installed by users.
-<<<<<<< HEAD
-dependencies = ["jax==0.4.35", "matplotlib==3.9.3"]
-=======
 dependencies = ["jax==0.4.35", "matplotlib==3.9.2", "gmsh==4.13.1"]
->>>>>>> a10fda62
 classifiers = [
     "Intended Audience :: Science/Research",
     "Intended Audience :: Education",
