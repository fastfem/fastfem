[build-system]
requires = ["hatchling==1.27.0"]
build-backend = "hatchling.build"

[tool.hatch.build.targets.sdist]
# In the sdist, what do we want to exclude?
exclude = [".github/", ".devcontainer/"]

[tool.hatch.build.targets.wheel]
# In wheel, what do we want to include and exclude?
packages = ["fastfem"]

[tool.hatch.version]
path = "fastfem/__init__.py"

[project]
dependencies = [
    "jax==0.5.3",
<<<<<<< HEAD
    "numpy==2.2.4",
    "matplotlib==3.9.3",
=======
    "numpy==2.2.0",
    "matplotlib==3.10.1",
>>>>>>> 3e5dcb85
    "gmsh==4.13.1",
    "pyvista[all]==0.44.2",
]
authors = [
    { name = 'Sina Atalay', email = 'dev@atalay.biz' },
    { name = "Kentaro Hanson" },
    { name = "Sacha Escudier" },
]
name = 'fastfem'
description = 'A Python package for solving PDEs with the finite element method and automatic differentiation'
license = "Apache-2.0"
readme = "README.md"
requires-python = '>=3.12,<3.13'
classifiers = [
    "Intended Audience :: Science/Research",
    "Intended Audience :: Education",
    "Programming Language :: Python :: 3.12",
    # "Programming Language :: Python :: 3.13",
    "License :: OSI Approved :: Apache Software License",
    "Operating System :: OS Independent",
] # Go to https://pypi.org/classifiers/ to see all classifiers
dynamic = ["version"]

[project.urls]
Source = 'https://github.com/fastfem/fastfem'
Documentation = 'https://fastfem.com/'
Changelog = 'https://fastfem.com/changelog'

# ======================================================================================
# Virtual Environments Below ===========================================================
# ======================================================================================

[tool.hatch.envs.default]
installer = "uv"
python = "3.12"
# Dependencies to be installed in the `default` virtual environment.
dependencies = [
    "ruff",       # to lint the code
    "black",      # to format the code
    "ipython",    # for ipython shell
    "pyright",    # to check the types
    "pytest",     # to run the tests
    "coverage",   # to measure the test coverage
    "pre-commit", # to run the pre-commit hooks
]
path = ".venv"
[tool.hatch.envs.default.scripts]
# Format all the code with `black`:
format = "ruff check --fix && black fastfem tests" # hatch run format
# Lint the code with `ruff`:
lint = "ruff check fastfem" # hatch run lint
# lint = "ruff check fastfem tests" # hatch run lint
# Check types with `pyright`:
check-types = "pyright fastfem" # hatch run check-types
# Run the pre-commit hooks:
precommit = "pre-commit run --files fastfem/**" # hatch run pre-commit
# Run the tests:
test = "pytest" # hatch run tests
# Run the tests and generate the coverage report as HTML:
test-and-report = "coverage run -m pytest --verbose && coverage report && coverage html --show-contexts" # hatch run tests-and-coverage


[tool.hatch.envs.docs]
installer = "uv"
python = "3.12"
# Dependencies to be installed in the `docs` virtual environment.
dependencies = [
    "mkdocs-material==9.5.39",     # docs engine and theme
    "mkdocstrings-python==1.11.1", # to build reference documentation from docstrings
    "mkdocs-macros-plugin==1.2.0", # to be able to have dynamic content in the documentation
    "mkdocs-caption==1.2.0",       # for captions and cross-references
    "mkdocs-bibtex==2.16.2",       # for citations with BibTeX
]
path = ".venv-docs"
[tool.hatch.envs.docs.scripts]
# Build the documentation with `mkdocs`:
build = "mkdocs build --clean --strict" # hatch run docs:build
# Start the development server for the documentation with `mkdocs`:
serve = "mkdocs serve" # hatch run docs:serve

# ======================================================================================
# Virtual Environments Above ===========================================================
# ======================================================================================

[tool.ruff]
output-format = "github"
line-length = 88
exclude = [
    "report/**"
]

[tool.ruff.format]
docstring-code-format = true

[tool.ruff.lint]
extend-select = [
    "B",   # flake8-bugbear
    "I",   # isort
    "ARG", # flake8-unused-arguments
    "C4",  # flake8-comprehensions
    "EM",  # flake8-errmsg
    "ICN", # flake8-import-conventions
    "ISC", # flake8-implicit-str-concat
    "G",   # flake8-logging-format
    "PGH", # pygrep-hooks
    "PIE", # flake8-pie
    "PL",  # pylint
    "PT",  # flake8-pytest-style
    "PTH", # flake8-use-pathlib
    "RET", # flake8-return
    "RUF", # Ruff-specific
    "SIM", # flake8-simplify
    "T20", # flake8-print
    "UP",  # pyupgrade
    "YTT", # flake8-2020
    "EXE", # flake8-executable
    "NPY", # NumPy specific rules
    "PD",  # pandas-vet
]
ignore = [
    "PLR",    # Design related pylint codes
    "ISC001", # Conflicts with formatter
    "UP007",  # Allow `Optional` type
    "PGH003", # Allow type: ignore comments
    "C417",   # Causes errors
]
flake8-unused-arguments.ignore-variadic-names = true

[tool.black]
line-length = 88 # maximum line length
preview = true # to allow enable-unstable-feature
enable-unstable-feature = [
    "string_processing",
] # to break strings into multiple lines

[tool.pyright]
# No options are needed for `pyright` for now.

[tool.coverage.run]
source = ['fastfem'] # The source to measure during execution

# Use relative paths instead of absolute paths, this is useful for combining coverage
# reports from different OSes:
relative_files = true

[tool.coverage.report]
# Don't include these lines in the coverage report:
exclude_lines = [
    "if __name__ == .__main__.:",
    "return __all__",
    "raise NotImplementedError",
]

[tool.pytest.ini_options]
addopts = [
    "-ra",              # Show extra test summary info for all tests
    "--strict-markers", # Don't allow unknown markers
    "--strict-config",  # Always fail if there are unknown configuration options
]
testpaths = ["tests"]<|MERGE_RESOLUTION|>--- conflicted
+++ resolved
@@ -16,13 +16,8 @@
 [project]
 dependencies = [
     "jax==0.5.3",
-<<<<<<< HEAD
     "numpy==2.2.4",
-    "matplotlib==3.9.3",
-=======
-    "numpy==2.2.0",
     "matplotlib==3.10.1",
->>>>>>> 3e5dcb85
     "gmsh==4.13.1",
     "pyvista[all]==0.44.2",
 ]
